--- conflicted
+++ resolved
@@ -310,22 +310,24 @@
     else:
         LOG.info(f"[{trigger}] Nothing to remove, path does not exist: {filename}")
 
-<<<<<<< HEAD
 def verify_db_integrity(db_path: str) -> bool: # , trigger_in: bool
-=======
-def verify_db_integrity(db_path: str, trigger_in: bool) -> bool:
->>>>>>> 58ca5d0f
     """
     Verify that file/directory paths stored in the metadata DB actually exist.
     - Clears invalid path columns to NULL.
     - Deletes rows where *all* path columns are invalid/missing.
 
-    Checked columns (if present):
-      ms_path, uv_sub_path, build_concat_all, tclean_all, build_concat_epoch, tclean_epoch
-    """
-    if not trigger_in:
-        return False
-
+    Parameters
+    ----------
+    db_path : str
+        Path to the SQLite metadata database file.
+    trigger_in : bool
+        If True, perform integrity check. If False, skip.
+
+    Returns
+    -------
+    bool
+        True if check was performed and completed successfully.
+    """
     if not os.path.exists(db_path):
         LOG.warning(f"[VERIFY] Metadata DB not found at {db_path}. Skipping integrity check.")
         return False
@@ -399,7 +401,6 @@
     conn.close()
     LOG.info("[VERIFY] Metadata DB integrity check complete.")
     return True
-
 
 
 def export_metadata_to_csv(db_path: str, csv_path: str, trigger_in: bool) -> None:
